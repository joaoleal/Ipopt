--- conflicted
+++ resolved
@@ -2,12 +2,9 @@
 More detailed information for incremetal change can be found in the
 history management of subversion.
 
-<<<<<<< HEAD
-=======
 2009-05-01 releases/3.6.1
         - minor corrections in tutorial files
 
->>>>>>> 47d65ffb
 2009-04-29 releases/3.6.0
         - new Matlab interface
         - added new option to limit cpu time (max_cpu_time)
