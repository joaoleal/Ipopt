// Copyright (C) 2004, 2009 International Business Machines and others.
// All Rights Reserved.
// This code is published under the Common Public License.
//
// $Id$
//
// Authors:  Carl Laird, Andreas Waechter     IBM    2004-03-17

#ifndef __IPSPARSESYMLINEARSOLVERINTERFACE_HPP__
#define __IPSPARSESYMLINEARSOLVERINTERFACE_HPP__

#include "IpUtils.hpp"
#include "IpAlgStrategy.hpp"
#include "IpSymLinearSolver.hpp"

namespace Ipopt
{

  /** Base class for interfaces to symmetric indefinite linear solvers
   *  for sparse matrices.
   *
   *  This defines the general interface to linear solvers for sparse
   *  symmetric indefinite matrices.  The matrices can be provided
   *  either in "triplet format" (like for Harwell's MA27 solver), or
   *  in compressed sparse row (CSR) format for the lower triangular
   *  part of the symmetric matrix.
   *
   *  The solver should be able to compute the interia of the matrix,
   *  or more specifically, the number of negative eigenvalues in the
   *  factorized matrix.
   *
   *  This interface is used by the calling objective in the following
   *  way: 
   *
   *  1. The InitializeImpl method is called at the very beginning
   *  (for every optimization run), which allows the linear solver
   *  object to retrieve options given in the OptionsList (such as
   *  pivot tolerances etc).  At this point, some internal data can
   *  also be initialized.
   *
   *  2. The calling class calls MatrixFormat to find out which matrix
   *  representation the linear solver requires.  The possible options
   *  are Triplet_Format, as well as CSR_Format_0_Offset and
   *  CSR_Format_1_Offset.  The difference between the last two is
   *  that for CSR_Format_0_Offset the couning of the element position
   *  in the ia and ja arrays starts are 0 (C-style numbering),
   *  whereas for the other one it starts at 1 (Fortran-style
   *  numbering).
   *
   *  3. After this, the InitializeStructure method is called (once).
   *  Here, the structure of the matrix is provided.  If the linear
   *  solver requires a symbolic preprocessing phase that can be done
   *  without knowledge of the matrix element values, it can be done
   *  here.
   *
   *  4. The calling class will request an array for storing the
   *  actual values for a matrix using the GetValuesArrayPtr method.
   *  This array must be at least as large as the number of nonzeros
   *  in the matrix (as given to this class by the InitializeStructure
   *  method call).  After a call of this method, the calling class
   *  will fill this array with the actual values of the matrix.
   *
   *  5. Every time lateron, when actual solves of a linear system is
   *  requested, the calling class will call the MultiSolve to request
   *  the solve, possibly for mulitple right-hand sides.  The flag
   *  new_matrix then indicates if the values of the matrix have
   *  changed and if a factorization is required, or if an old
   *  factorization can be used to do the solve.
   *
   *  Note that the GetValuesArrayPtr method will be called before
   *  every call of MultiSolve with new_matrix=true, or before a
   *  renewed call of MultiSolve if the most previous return value was
   *  SYMSOLV_CALL_AGAIN.
   *
   *  6. The calling class might request with NumberOfNegEVals the
   *  number of the negative eigenvalues for the original matrix that
   *  were detected during the most recently performed factorization.
   *
   *  7. The calling class might ask the linear solver to increase the
   *  quality of the solution.  For example, if the linear solver uses
   *  a pivot tolerance, a larger value should be used for the next
   *  solve (which might require a refactorization).
   *
   *  8. Finally, when the destructor is called, the internal storage,
   *  also in the linear solver, should be released.
   *
   *  Note, if the matrix is given in triplet format, entries might be
   *  listed multiple times, in which case the corresponsing elements
   *  have to be added.
   *
   *  A note for warm starts: If the option
   *  "warm_start_same_structure" is specified with "yes", the
   *  algorithm assumes that a problem with the same sparsity
   *  structure is solved for a repeated time.  In that case, the
   *  linear solver might reuse information from the previous
   *  optimization.  See Ma27TSolverInterface for an example.
  */
  class SparseSymLinearSolverInterface: public AlgorithmStrategyObject
  {
  public:
    /** Enum to specify sparse matrix format. */
    enum EMatrixFormat {
      /** Triplet (MA27) format. */
      Triplet_Format,
      /** Compressed sparse row format for upper triangular part, with
       *  0 offset. */
      CSR_Format_0_Offset,
      /** Compressed sparse row format for upper triangular part, with
       *  1 offset. */
      CSR_Format_1_Offset,
<<<<<<< HEAD
      /** Compressed sparse column format for upper triangular part, with
       *  0 offset. */
      CSC_Format_0_Offset,
      /** Compressed sparse column format for upper triangular part, with
       *  1 offset. */
      CSC_Format_1_Offset
=======
      /** Compressed sparse row format for both lwr and upr parts, with
       *  0 offset. */
      CSR_Full_Format_0_Offset,
      /** Compressed sparse row format for both lwr and upr parts, with
       *  1 offset. */
      CSR_Full_Format_1_Offset
>>>>>>> 23c65bda
    };
    /** @name Constructor/Destructor */
    //@{
    SparseSymLinearSolverInterface()
    {}

    virtual ~SparseSymLinearSolverInterface()
    {}
    //@}

    /** overloaded from AlgorithmStrategyObject */
    virtual bool InitializeImpl(const OptionsList& options,
                                const std::string& prefix) = 0;

    /** @name Methods for requesting solution of the linear system. */
    //@{
    /** Method for initializing internal stuctures.  Here, ndim gives
     *  the number of rows and columns of the matrix, nonzeros give
     *  the number of nonzero elements, and ia and ja give the
     *  positions of the nonzero elements, given in the matrix format
     *  determined by MatrixFormat.
     */
    virtual ESymSolverStatus InitializeStructure(Index dim, Index nonzeros,
        const Index* ia,
        const Index* ja) = 0;

    /** Method returing an internal array into which the nonzero
     *  elements (in the same order as ja) will be stored by the
     *  calling routine before a call to MultiSolve with a
     *  new_matrix=true (or after a return of MultiSolve with
     *  SYMSOLV_CALL_AGAIN). The returned array must have space for at
     *  least nonzero elements. */
    virtual double* GetValuesArrayPtr() = 0;

    /** Solve operation for multiple right hand sides.  Solves the
     *  linear system A * x = b with multiple right hand sides, where
     *  A is the symmtric indefinite matrix.  Here, ia and ja give the
     *  positions of the values (in the required matrix data format).
     *  The actual values of the matrix will have been given to this
     *  object by copying them into the array provided by
     *  GetValuesArrayPtr. ia and ja are identical to the ones given
     *  to InitializeStructure.  The flag new_matrix is set to true,
     *  if the values of the matrix has changed, and a refactorzation
     *  is required.
     *
     *  The return code is SYMSOLV_SUCCESS if the factorization and
     *  solves were successful, SYMSOLV_SINGULAR if the linear system
     *  is singular, and SYMSOLV_WRONG_INERTIA if check_NegEVals is
     *  true and the number of negative eigenvalues in the matrix does
     *  not match numberOfNegEVals.  If SYMSOLV_CALL_AGAIN is
     *  returned, then the calling function will request the pointer
     *  for the array for storing a again (with GetValuesPtr), write
     *  the values of the nonzero elements into it, and call this
     *  MultiSolve method again with the same right-hand sides.  (This
     *  can be done, for example, if the linear solver realized it
     *  does not have sufficient memory and needs to redo the
     *  factorization; e.g., for MA27.)
     *
     *  The number of right-hand sides is given by nrhs, the values of
     *  the right-hand sides are given in rhs_vals (one full right-hand
     *  side stored immediately after the other), and solutions are
     *  to be returned in the same array.
     *
     *  check_NegEVals will not be chosen true, if ProvidesInertia()
     *  returns false.
     */
    virtual ESymSolverStatus MultiSolve(bool new_matrix,
                                        const Index* ia,
                                        const Index* ja,
                                        Index nrhs,
                                        double* rhs_vals,
                                        bool check_NegEVals,
                                        Index numberOfNegEVals)=0;

    /** Number of negative eigenvalues detected during last
     *  factorization.  Returns the number of negative eigenvalues of
     *  the most recent factorized matrix.  This must not be called if
     *  the linear solver does not compute this quantities (see
     *  ProvidesInertia).
     */
    virtual Index NumberOfNegEVals() const =0;
    //@}

    //* @name Options of Linear solver */
    //@{
    /** Request to increase quality of solution for next solve.  The
     *  calling class asks linear solver to increase quality of
     *  solution for the next solve (e.g. increase pivot tolerance).
     *  Returns false, if this is not possible (e.g. maximal pivot
     *  tolerance already used.)
     */
    virtual bool IncreaseQuality() =0;

    /** Query whether inertia is computed by linear solver.  Returns
     *  true, if linear solver provides inertia.
     */
    virtual bool ProvidesInertia() const =0;

    /** Query of requested matrix type that the linear solver
     *  understands.
     */
    virtual EMatrixFormat MatrixFormat() const =0;
    //@}

    /** @name Methods related to the detection of linearly dependent
     *  rows in a matrix */
    //@{
    /** Query whether the indices of linearly dependent rows/columns
     *  can be determined by this linear solver. */
    virtual bool ProvidesDegeneracyDetection() const
    {
      return false;
    }
    /** This method determines the list of row indices of the linearly
     *  dependent rows. */
    virtual ESymSolverStatus DetermineDependentRows(const Index* ia,
        const Index* ja,
        std::list<Index>& c_deps)
    {
      return SYMSOLVER_FATAL_ERROR;
    }

    /** This method is used in the parallel version when the matrix is
     *  provide distributedly in CSC format.  The caller tells the
     *  solver how many rows in the lower part of the symmetric it is
     *  responsible for, and which their indices are in the global
     *  numbering.  If the solver does not know what to do with that
     *  information, false is returned. */
    virtual bool SetGlobalPos(Index num_rows, const Index* global_pos)
    {
      return false;
    }
  };

} // namespace Ipopt

#endif<|MERGE_RESOLUTION|>--- conflicted
+++ resolved
@@ -108,21 +108,18 @@
       /** Compressed sparse row format for upper triangular part, with
        *  1 offset. */
       CSR_Format_1_Offset,
-<<<<<<< HEAD
       /** Compressed sparse column format for upper triangular part, with
        *  0 offset. */
       CSC_Format_0_Offset,
       /** Compressed sparse column format for upper triangular part, with
        *  1 offset. */
-      CSC_Format_1_Offset
-=======
+      CSC_Format_1_Offset,
       /** Compressed sparse row format for both lwr and upr parts, with
        *  0 offset. */
       CSR_Full_Format_0_Offset,
       /** Compressed sparse row format for both lwr and upr parts, with
        *  1 offset. */
       CSR_Full_Format_1_Offset
->>>>>>> 23c65bda
     };
     /** @name Constructor/Destructor */
     //@{
