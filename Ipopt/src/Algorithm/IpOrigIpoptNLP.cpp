// Copyright (C) 2004, 2010 International Business Machines and others.
// All Rights Reserved.
// This code is published under the Common Public License.
//
// $Id$
//
// Authors:  Carl Laird, Andreas Waechter     IBM    2004-08-13

#include "IpOrigIpoptNLP.hpp"
#include "IpLowRankUpdateSymMatrix.hpp"
#include "IpIpoptData.hpp"
#include "IpIpoptCalculatedQuantities.hpp"

#ifdef HAVE_CSTDIO
# include <cstdio>
#else
# ifdef HAVE_STDIO_H
#  include <stdio.h>
# else
#  error "don't have header file for stdio"
# endif
#endif

namespace Ipopt
{
#if COIN_IPOPT_VERBOSITY > 0
  static const Index dbg_verbosity = 0;
#endif

  OrigIpoptNLP::OrigIpoptNLP(const SmartPtr<const Journalist>& jnlst,
                             const SmartPtr<NLP>& nlp,
                             const SmartPtr<NLPScalingObject>& nlp_scaling)
      :
      IpoptNLP(nlp_scaling),
      jnlst_(jnlst),
      nlp_(nlp),
      x_space_(NULL),
      f_cache_(1),
      grad_f_cache_(1),
      c_cache_(1),
      jac_c_cache_(1),
      d_cache_(1),
      jac_d_cache_(1),
      h_cache_(1),
      unscaled_x_cache_(1),
      initialized_(false)
  {}

  OrigIpoptNLP::~OrigIpoptNLP()
  {}

  void OrigIpoptNLP::RegisterOptions(SmartPtr<RegisteredOptions> roptions)
  {
    roptions->AddLowerBoundedNumberOption(
      "bound_relax_factor",
      "Factor for initial relaxation of the bounds.",
      0, false,
      1e-8,
      "Before start of the optimization, the bounds given by the user are "
      "relaxed.  This option sets the factor for this relaxation.  If it "
      "is set to zero, then then bounds relaxation is disabled. "
      "(See Eqn.(35) in implementation paper.)");
    roptions->AddStringOption2(
      "honor_original_bounds",
      "Indicates whether final points should be projected into original bounds.",
      "yes",
      "no", "Leave final point unchanged",
      "yes", "Project final point back into original bounds",
      "Ipopt might relax the bounds during the optimization (see, e.g., option "
      "\"bound_relax_factor\").  This option determines whether the final "
      "point should be projected back into the user-provide original bounds "
      "after the optimization.");
    roptions->SetRegisteringCategory("Warm Start");
    roptions->AddStringOption2(
      "warm_start_same_structure",
      "Indicates whether a problem with a structure identical to the previous one is to be solved.",
      "no",
      "no", "Assume this is a new problem.",
      "yes", "Assume this is problem has known structure",
      "If \"yes\" is chosen, then the algorithm assumes that an NLP is now to "
      "be solved, whose structure is identical to one that already was "
      "considered (with the same NLP object).");
    roptions->SetRegisteringCategory("NLP");
    roptions->AddStringOption2(
      "check_derivatives_for_naninf",
      "Indicates whether it is desired to check for Nan/Inf in derivative matrices",
      "no",
      "no", "Don't check (faster).",
      "yes", "Check Jacobians and Hessian for Nan and Inf.",
      "Activating this option will cause an error if an invalid number is "
      "detected in the constraint Jacobians or the Lagrangian Hessian.  If "
      "this is not activated, the test is skipped, and the algorithm might "
      "proceed with invalid numbers and fail.  If test is activated and an "
      "invalid number is detected, the matrix is written to output with "
      "print_level corresponding to J_MORE_DETAILED; so beware of large "
      "output!");
    roptions->AddStringOption2(
      "jac_c_constant",
      "Indicates whether all equality constraints are linear",
      "no",
      "no", "Don't assume that all equality constraints are linear",
      "yes", "Assume that equality constraints Jacobian are constant",
      "Activating this option will cause Ipopt to ask for the Jacobian of the "
      "equality constraints only once from the NLP and reuse this information "
      "later.");
    roptions->AddStringOption2(
      "jac_d_constant",
      "Indicates whether all inequality constraints are linear",
      "no",
      "no", "Don't assume that all inequality constraints are linear",
      "yes", "Assume that equality constraints Jacobian are constant",
      "Activating this option will cause Ipopt to ask for the Jacobian of the "
      "inequality constraints only once from the NLP and reuse this information "
      "later.");
    roptions->AddStringOption2(
      "hessian_constant",
      "Indicates whether the problem is a quadratic problem",
      "no",
      "no", "Assume that Hessian changes",
      "yes", "Assume that Hessian is constant",
      "Activating this option will cause Ipopt to ask for the Hessian of the "
      "Lagrangian function only once from the NLP and reuse this information "
      "later.");
    roptions->SetRegisteringCategory("Hessian Approximation");
    roptions->AddStringOption2(
      "hessian_approximation",
      "Indicates what Hessian information is to be used.",
      "exact",
      "exact", "Use second derivatives provided by the NLP.",
      "limited-memory", "Perform a limited-memory quasi-Newton approximation",
      "This determines which kind of information for the Hessian of the "
      "Lagrangian function is used by the algorithm.");
    roptions->AddStringOption2(
      "hessian_approximation_space",
      "Indicates in which subspace the Hessian information is to be approximated.",
      "nonlinear-variables",
      "nonlinear-variables", "only in space of nonlinear variables.",
      "all-variables", "in space of all variables (without slacks)");
  }

  bool OrigIpoptNLP::Initialize(const Journalist& jnlst,
                                const OptionsList& options,
                                const std::string& prefix)
  {
    options.GetNumericValue("bound_relax_factor", bound_relax_factor_, prefix);
    options.GetBoolValue("honor_original_bounds",
                         honor_original_bounds_, prefix);
    options.GetBoolValue("warm_start_same_structure",
                         warm_start_same_structure_, prefix);
    options.GetBoolValue("check_derivatives_for_naninf",
                         check_derivatives_for_naninf_, prefix);
    Index enum_int;
    options.GetEnumValue("hessian_approximation", enum_int, prefix);
    hessian_approximation_ = HessianApproximationType(enum_int);
    options.GetEnumValue("hessian_approximation_space", enum_int, prefix);
    hessian_approximation_space_ = HessianApproximationSpace(enum_int);

    options.GetBoolValue("jac_c_constant", jac_c_constant_, prefix);
    options.GetBoolValue("jac_d_constant", jac_d_constant_, prefix);
    options.GetBoolValue("hessian_constant", hessian_constant_, prefix);

    // Reset the function evaluation counters (for warm start)
    f_evals_=0;
    grad_f_evals_=0;
    c_evals_=0;
    jac_c_evals_=0;
    d_evals_=0;
    jac_d_evals_=0;
    h_evals_=0;

    if (!warm_start_same_structure_) {
      // Reset all caches.
      grad_f_cache_.Clear();
      c_cache_.Clear();
      jac_c_cache_.Clear();
      d_cache_.Clear();
      jac_d_cache_.Clear();
      // If the hessian is constant, we want two hessians to be
      // cached, one for regular iterations and one for restoration
      // phase
      if (hessian_constant_)
        h_cache_.Clear(2);
      else
        h_cache_.Clear(1);
    }

    // Reset the cache entries belonging to a dummy dependency.  This
    // is required for repeated solve, since the cache is not updated
    // if a dimension is zero.  It is also required if we choose
    // jac_[cd]_constant and hessian_constant differently between
    // runs
    std::vector<const TaggedObject*> deps(1);
    deps[0] = NULL;
    std::vector<Number> sdeps(0);
    c_cache_.InvalidateResult(deps, sdeps);
    d_cache_.InvalidateResult(deps, sdeps);
    jac_c_cache_.InvalidateResult(deps, sdeps);
    jac_d_cache_.InvalidateResult(deps, sdeps);
    h_cache_.InvalidateResult(deps, sdeps);

    if (!nlp_->ProcessOptions(options, prefix)) {
      return false;
    }

    initialized_ = true;
    return IpoptNLP::Initialize(jnlst, options, prefix);
  }

  bool OrigIpoptNLP::InitializeStructures(SmartPtr<Vector>& x,
                                          bool init_x,
                                          SmartPtr<Vector>& y_c,
                                          bool init_y_c,
                                          SmartPtr<Vector>& y_d,
                                          bool init_y_d,
                                          SmartPtr<Vector>& z_L,
                                          bool init_z_L,
                                          SmartPtr<Vector>& z_U,
                                          bool init_z_U,
                                          SmartPtr<Vector>& v_L,
                                          SmartPtr<Vector>& v_U
                                         )
  {
    DBG_START_METH("OrigIpoptNLP::InitializeStructures", dbg_verbosity);
    DBG_ASSERT(initialized_);
    bool retValue;

    SmartPtr<Vector> x_L;
    SmartPtr<Matrix> Px_L;
    SmartPtr<Vector> x_U;
    SmartPtr<Matrix> Px_U;
    SmartPtr<Vector> d_L;
    SmartPtr<Matrix> Pd_L;
    SmartPtr<Vector> d_U;
    SmartPtr<Matrix> Pd_U;

    if (!warm_start_same_structure_) {

      retValue = nlp_->GetSpaces(x_space_, c_space_, d_space_,
                                 x_l_space_, px_l_space_,
                                 x_u_space_, px_u_space_,
                                 d_l_space_, pd_l_space_,
                                 d_u_space_, pd_u_space_,
                                 jac_c_space_, jac_d_space_,
                                 h_space_);

      if (!retValue) {
        jnlst_->Printf(J_WARNING, J_INITIALIZATION,
                       "GetSpaces method for the NLP returns false.\n");
        return false;
      }

      // Check if the Hessian space is actually a limited-memory
      // approximation.  If so, get the required information from the
      // NLP and create an appropreate h_space
      if (hessian_approximation_==LIMITED_MEMORY) {
        SmartPtr<VectorSpace> approx_vecspace;
        SmartPtr<Matrix> P_approx;
        if (hessian_approximation_space_==NONLINEAR_VARS) {
          nlp_->GetQuasiNewtonApproximationSpaces(approx_vecspace,
                                                  P_approx);
        }
        if (IsValid(approx_vecspace)) {
          DBG_ASSERT(IsValid(P_approx));
          h_space_ = new LowRankUpdateSymMatrixSpace(x_space_->Dim(),
                     ConstPtr(P_approx),
                     ConstPtr(approx_vecspace),
                     true);
          jnlst_->Printf(J_DETAILED, J_INITIALIZATION,
                         "Hessian approximation will be done in smaller space of dimension %d (instead of %d)\n\n",
                         P_approx->NCols(), P_approx->NRows());
        }
        else {
          DBG_ASSERT(IsNull(P_approx));
          h_space_ = new LowRankUpdateSymMatrixSpace(x_space_->Dim(),
                     ConstPtr(P_approx),
                     ConstPtr(x_space_),
                     true);
          jnlst_->Printf(J_DETAILED, J_INITIALIZATION,
                         "Hessian approximation will be done in the space of all %d x variables.\n\n",
                         x_space_->Dim());
        }
      }

      // Create the bounds structures
      x_L = x_l_space_->MakeNew();
      Px_L = px_l_space_->MakeNew();
      x_U = x_u_space_->MakeNew();
      Px_U = px_u_space_->MakeNew();
      d_L = d_l_space_->MakeNew();
      Pd_L = pd_l_space_->MakeNew();
      d_U = d_u_space_->MakeNew();
      Pd_U = pd_u_space_->MakeNew();

      retValue = nlp_->GetBoundsInformation(*Px_L, *x_L, *Px_U, *x_U,
                                            *Pd_L, *d_L, *Pd_U, *d_U);
      if (!retValue) {
        return false;
      }

      NLP_scaling()->DetermineScaling(x_space_,
                                      c_space_, d_space_,
                                      jac_c_space_, jac_d_space_,
                                      h_space_,
                                      scaled_jac_c_space_, scaled_jac_d_space_,
                                      scaled_h_space_,
                                      *Px_L, *x_L, *Px_U, *x_U);

      if (x_space_->Dim() < c_space_->Dim()) {
        char msg[128];
        Snprintf(msg, 127, "Too few degrees of freedom: %d equality constriants but only %d variables", c_space_->Dim(), x_space_->Dim());
        THROW_EXCEPTION(TOO_FEW_DOF, msg);
      }
      ASSERT_EXCEPTION(x_space_->Dim() > 0, TOO_FEW_DOF,
                       "Too few degrees of freedom (no free variables)!");

      // cannot have any null pointers, want zero length vectors
      // instead of null - this will later need to be changed for _h;
      retValue = (IsValid(x_space_) && IsValid(c_space_) && IsValid(d_space_)
                  && IsValid(x_l_space_) && IsValid(px_l_space_)
                  && IsValid(x_u_space_) && IsValid(px_u_space_)
                  && IsValid(d_u_space_) && IsValid(pd_u_space_)
                  && IsValid(d_l_space_) && IsValid(pd_l_space_)
                  && IsValid(jac_c_space_) && IsValid(jac_d_space_)
                  && IsValid(h_space_)
                  && IsValid(scaled_jac_c_space_)
                  && IsValid(scaled_jac_d_space_)
                  && IsValid(scaled_h_space_));

      DBG_ASSERT(retValue && "Model cannot return null vector or matrix prototypes or spaces,"
                 " please return zero length vectors instead");
    }
    else {
      ASSERT_EXCEPTION(IsValid(x_space_), INVALID_WARMSTART,
                       "OrigIpoptNLP called with warm_start_same_structure, but the problem is solved for the first time.");
      // Create the bounds structures
      x_L = x_l_space_->MakeNew();
      Px_L = px_l_space_->MakeNew();
      x_U = x_u_space_->MakeNew();
      Px_U = px_u_space_->MakeNew();
      d_L = d_l_space_->MakeNew();
      Pd_L = pd_l_space_->MakeNew();
      d_U = d_u_space_->MakeNew();
      Pd_U = pd_u_space_->MakeNew();

      retValue = nlp_->GetBoundsInformation(*Px_L, *x_L, *Px_U, *x_U,
                                            *Pd_L, *d_L, *Pd_U, *d_U);
      if (!retValue) {
        return false;
      }
    }

    x_L->Print(*jnlst_, J_MOREVECTOR, J_INITIALIZATION,
               "original x_L unscaled");
    x_U->Print(*jnlst_, J_MOREVECTOR, J_INITIALIZATION,
               "original x_U unscaled");
    d_L->Print(*jnlst_, J_MOREVECTOR, J_INITIALIZATION,
               "original d_L unscaled");
    d_U->Print(*jnlst_, J_MOREVECTOR, J_INITIALIZATION,
               "original d_U unscaled");

    if (honor_original_bounds_) {
      SmartPtr<Vector> tmp;
      tmp = x_L->MakeNewCopy();
      orig_x_L_ = ConstPtr(tmp);
      tmp = x_U->MakeNewCopy();
      orig_x_U_ = ConstPtr(tmp);
    }

    relax_bounds(-bound_relax_factor_, *x_L);
    relax_bounds( bound_relax_factor_, *x_U);
    relax_bounds(-bound_relax_factor_, *d_L);
    relax_bounds( bound_relax_factor_, *d_U);

    x_L_ = ConstPtr(x_L);
    Px_L_ = ConstPtr(Px_L);
    x_U_ = ConstPtr(x_U);
    Px_U_ = ConstPtr(Px_U);
    d_L_ = ConstPtr(d_L);
    Pd_L_ = ConstPtr(Pd_L);
    d_U_ = ConstPtr(d_U);
    Pd_U_ = ConstPtr(Pd_U);

    // now create and store the scaled bounds
    x_L_ = NLP_scaling()->apply_vector_scaling_x_LU(*Px_L_, x_L_, *x_space_);
    x_U_ = NLP_scaling()->apply_vector_scaling_x_LU(*Px_U_, x_U_, *x_space_);
    d_L_ = NLP_scaling()->apply_vector_scaling_d_LU(*Pd_L_, d_L_, *d_space_);
    d_U_ = NLP_scaling()->apply_vector_scaling_d_LU(*Pd_U_, d_U_, *d_space_);

    x_L_->Print(*jnlst_, J_VECTOR, J_INITIALIZATION,
                "modified x_L scaled");
    x_U_->Print(*jnlst_, J_VECTOR, J_INITIALIZATION,
                "modified x_U scaled");
    d_L_->Print(*jnlst_, J_VECTOR, J_INITIALIZATION,
                "modified d_L scaled");
    d_U_->Print(*jnlst_, J_VECTOR, J_INITIALIZATION,
                "modified d_U scaled");

    // Create the iterates structures
    x = x_space_->MakeNew();
    y_c = c_space_->MakeNew();
    y_d = d_space_->MakeNew();
    z_L = x_l_space_->MakeNew();
    z_U = x_u_space_->MakeNew();
    v_L = d_l_space_->MakeNew();
    v_U = d_u_space_->MakeNew();

    retValue = nlp_->GetStartingPoint(GetRawPtr(x), init_x,
                                      GetRawPtr(y_c), init_y_c,
                                      GetRawPtr(y_d), init_y_d,
                                      GetRawPtr(z_L), init_z_L,
                                      GetRawPtr(z_U), init_z_U);

    if (!retValue) {
      return false;
    }


    Number obj_scal = NLP_scaling()->apply_obj_scaling(1.);
    if (init_x) {
      x->Print(*jnlst_, J_VECTOR, J_INITIALIZATION, "initial x unscaled");
      if (NLP_scaling()->have_x_scaling()) {
        x = NLP_scaling()->apply_vector_scaling_x_NonConst(ConstPtr(x));
      }
    }
    if (init_y_c) {
      y_c->Print(*jnlst_, J_VECTOR, J_INITIALIZATION, "initial y_c unscaled");
      if (NLP_scaling()->have_c_scaling()) {
        y_c = NLP_scaling()->unapply_vector_scaling_c_NonConst(ConstPtr(y_c));
      }
      if (obj_scal!=1.) {
        y_c->Scal(obj_scal);
      }
    }
    if (init_y_d) {
      y_d->Print(*jnlst_, J_VECTOR, J_INITIALIZATION, "initial y_d unscaled");
      if (NLP_scaling()->have_d_scaling()) {
        y_d = NLP_scaling()->unapply_vector_scaling_d_NonConst(ConstPtr(y_d));
      }
      if (obj_scal!=1.) {
        y_d->Scal(obj_scal);
      }
    }
    if (init_z_L) {
      z_L->Print(*jnlst_, J_VECTOR, J_INITIALIZATION, "initial z_L unscaled");
      if (NLP_scaling()->have_x_scaling()) {
        z_L = NLP_scaling()->apply_vector_scaling_x_LU_NonConst(*Px_L_, ConstPtr(z_L), *x_space_);
      }
      if (obj_scal!=1.) {
        z_L->Scal(obj_scal);
      }
    }
    if (init_z_U) {
      z_U->Print(*jnlst_, J_VECTOR, J_INITIALIZATION, "initial z_U unscaled");
      if (NLP_scaling()->have_x_scaling()) {
        z_U = NLP_scaling()->apply_vector_scaling_x_LU_NonConst(*Px_U_, ConstPtr(z_U), *x_space_);
      }
      if (obj_scal!=1.) {
        z_U->Scal(obj_scal);
      }
    }

    return true;
  }

  void
  OrigIpoptNLP::relax_bounds(Number bound_relax_factor, Vector& bounds)
  {
    DBG_START_METH("OrigIpoptNLP::relax_bounds", dbg_verbosity);
    if (bound_relax_factor!=0.) {
      SmartPtr<Vector> tmp = bounds.MakeNew();
      tmp->Copy(bounds);
      tmp->ElementWiseAbs();
      SmartPtr<Vector> ones = bounds.MakeNew();
      ones->Set(1.);
      tmp->ElementWiseMax(*ones);
      DBG_PRINT((1, "bound_relax_factor = %e", bound_relax_factor));
      DBG_PRINT_VECTOR(2, "tmp", *tmp);
      DBG_PRINT_VECTOR(2, "bounds before", bounds);
      bounds.Axpy(bound_relax_factor, *tmp);
      DBG_PRINT_VECTOR(2, "bounds after", bounds);
    }
  }

  Number OrigIpoptNLP::f(const Vector& x)
  {
    x.Dot(x);
    x.Dot(x);
    DBG_START_METH("OrigIpoptNLP::f", dbg_verbosity);
    Number ret = 0.0;
    DBG_PRINT((2, "x.Tag = %d\n", x.GetTag()));
    if (!f_cache_.GetCachedResult1Dep(ret, &x)) {
      f_evals_++;
      SmartPtr<const Vector> unscaled_x = get_unscaled_x(x);
      f_eval_time_.Start();
      bool success = nlp_->Eval_f(*unscaled_x, ret);
      f_eval_time_.End();
      DBG_PRINT((1, "success = %d ret = %e\n", success, ret));
      ASSERT_EXCEPTION(success && IsFiniteNumber(ret), Eval_Error,
                       "Error evaluating the objective function");
      ret = NLP_scaling()->apply_obj_scaling(ret);
      f_cache_.AddCachedResult1Dep(ret, &x);
    }

    return ret;
  }

  Number OrigIpoptNLP::f(const Vector& x, Number mu)
  {
    assert(false && "ERROR: This method is only a placeholder for f(mu) and should not be called");
    return 0.;
  }

  SmartPtr<const Vector> OrigIpoptNLP::grad_f(const Vector& x)
  {
    SmartPtr<Vector> unscaled_grad_f;
    SmartPtr<const Vector> retValue;
    if (!grad_f_cache_.GetCachedResult1Dep(retValue, &x)) {
      grad_f_evals_++;
      unscaled_grad_f = x_space_->MakeNew();

      SmartPtr<const Vector> unscaled_x = get_unscaled_x(x);
      grad_f_eval_time_.Start();
      bool success = nlp_->Eval_grad_f(*unscaled_x, *unscaled_grad_f);
      grad_f_eval_time_.End();
      ASSERT_EXCEPTION(success && IsFiniteNumber(unscaled_grad_f->Nrm2()),
                       Eval_Error, "Error evaluating the gradient of the objective function");
      retValue = NLP_scaling()->apply_grad_obj_scaling(ConstPtr(unscaled_grad_f));
      grad_f_cache_.AddCachedResult1Dep(retValue, &x);
    }

    return retValue;
  }

  SmartPtr<const Vector> OrigIpoptNLP::grad_f(const Vector& x, Number mu)
  {
    THROW_EXCEPTION(INTERNAL_ABORT,
                    "ERROR: This method is only a placeholder for grad_f(mu) and should not be called");
    return NULL;
  }

  /** Equality constraint residual */
  SmartPtr<const Vector> OrigIpoptNLP::c(const Vector& x)
  {
    SmartPtr<const Vector> retValue;
    if (c_space_->Dim()==0) {
      // We do this caching of an empty vector so that the returned
      // Vector has always the same tag (this might make a difference
      // in cases where only the constraints are supposed to change...
      SmartPtr<const Vector> dep = NULL;
      if (!c_cache_.GetCachedResult1Dep(retValue, GetRawPtr(dep))) {
        retValue = c_space_->MakeNew();
        c_cache_.AddCachedResult1Dep(retValue, GetRawPtr(dep));
      }
    }
    else {
      if (!c_cache_.GetCachedResult1Dep(retValue, x)) {
        SmartPtr<Vector> unscaled_c = c_space_->MakeNew();
        c_evals_++;
        SmartPtr<const Vector> unscaled_x = get_unscaled_x(x);
        c_eval_time_.Start();
        bool success = nlp_->Eval_c(*unscaled_x, *unscaled_c);
        c_eval_time_.End();
        if (!success || !IsFiniteNumber(unscaled_c->Nrm2())) {
          if (check_derivatives_for_naninf_ && !IsFiniteNumber(unscaled_c->Nrm2())) {
            jnlst_->Printf(J_WARNING, J_NLP,
                           "The equality constraints contain an invalid number\n");
            unscaled_c->Print(*jnlst_, J_MOREDETAILED, J_MAIN, "unscaled_c");
            jnlst_->FlushBuffer();
          }
          THROW_EXCEPTION(Eval_Error, "Error evaluating the equality constraints");
        }
        retValue = NLP_scaling()->apply_vector_scaling_c(ConstPtr(unscaled_c));
        c_cache_.AddCachedResult1Dep(retValue, x);
      }
    }

    return retValue;
  }

  SmartPtr<const Vector> OrigIpoptNLP::d(const Vector& x)
  {
    DBG_START_METH("OrigIpoptNLP::d", dbg_verbosity);
    SmartPtr<const Vector> retValue;
    if (d_space_->Dim()==0) {
      // We do this caching of an empty vector so that the returned
      // Vector has always the same tag (this might make a difference
      // in cases where only the constraints are supposed to change...
      SmartPtr<const Vector> dep = NULL;
      if (!d_cache_.GetCachedResult1Dep(retValue, GetRawPtr(dep))) {
        retValue = d_space_->MakeNew();
        d_cache_.AddCachedResult1Dep(retValue, GetRawPtr(dep));
      }
    }
    else {
      if (!d_cache_.GetCachedResult1Dep(retValue, x)) {
        d_evals_++;
        SmartPtr<Vector> unscaled_d = d_space_->MakeNew();

        DBG_PRINT_VECTOR(2, "scaled_x", x);
        SmartPtr<const Vector> unscaled_x = get_unscaled_x(x);
        d_eval_time_.Start();
        bool success = nlp_->Eval_d(*unscaled_x, *unscaled_d);
        d_eval_time_.End();
        DBG_PRINT_VECTOR(2, "unscaled_d", *unscaled_d);
        if (!success || !IsFiniteNumber(unscaled_d->Nrm2())) {
          if (check_derivatives_for_naninf_ && !IsFiniteNumber(unscaled_d->Nrm2())) {
            jnlst_->Printf(J_WARNING, J_NLP,
                           "The inequality constraints contain an invalid number\n");
            unscaled_d->Print(*jnlst_, J_MOREDETAILED, J_MAIN, "unscaled_d");
            jnlst_->FlushBuffer();
          }
          THROW_EXCEPTION(Eval_Error, "Error evaluating the inequality constraints");
        }
        retValue = NLP_scaling()->apply_vector_scaling_d(ConstPtr(unscaled_d));
        d_cache_.AddCachedResult1Dep(retValue, x);
      }
    }

    return retValue;
  }

  SmartPtr<const Matrix> OrigIpoptNLP::jac_c(const Vector& x)
  {
    SmartPtr<const Matrix> retValue;
    if (c_space_->Dim()==0) {
      // We do this caching of an empty vector so that the returned
      // Matrix has always the same tag
      SmartPtr<const Vector> dep = NULL;
      if (!jac_c_cache_.GetCachedResult1Dep(retValue, GetRawPtr(dep))) {
        SmartPtr<Matrix> unscaled_jac_c = jac_c_space_->MakeNew();
        retValue = NLP_scaling()->apply_jac_c_scaling(ConstPtr(unscaled_jac_c));
        jac_c_cache_.AddCachedResult1Dep(retValue, GetRawPtr(dep));
      }
    }
    else {
      SmartPtr<const Vector> dep = NULL;
      if (!jac_c_constant_) {
        dep = &x;
      }
      if (!jac_c_cache_.GetCachedResult1Dep(retValue, GetRawPtr(dep))) {
        jac_c_evals_++;
        SmartPtr<Matrix> unscaled_jac_c = jac_c_space_->MakeNew();

        SmartPtr<const Vector> unscaled_x = get_unscaled_x(x);
        jac_c_eval_time_.Start();
        bool success = nlp_->Eval_jac_c(*unscaled_x, *unscaled_jac_c);
        jac_c_eval_time_.End();
        ASSERT_EXCEPTION(success, Eval_Error, "Error evaluating the jacobian of the equality constraints");
        if (check_derivatives_for_naninf_) {
          if (!unscaled_jac_c->HasValidNumbers()) {
            jnlst_->Printf(J_WARNING, J_NLP,
                           "The Jacobian for the equality constraints contains an invalid number\n");
            unscaled_jac_c->Print(*jnlst_, J_MOREDETAILED, J_MAIN, "unscaled_jac_c");
            jnlst_->FlushBuffer();
            THROW_EXCEPTION(Eval_Error, "The Jacobian for the equality constraints contains an invalid number");
          }
        }
        retValue = NLP_scaling()->apply_jac_c_scaling(ConstPtr(unscaled_jac_c));
        jac_c_cache_.AddCachedResult1Dep(retValue, GetRawPtr(dep));
      }
    }

    return retValue;
  }

  SmartPtr<const Matrix> OrigIpoptNLP::jac_d(const Vector& x)
  {
    SmartPtr<const Matrix> retValue;
    if (d_space_->Dim()==0) {
      // We do this caching of an empty vector so that the returned
      // Matrix has always the same tag
      SmartPtr<const Vector> dep = NULL;
      if (!jac_d_cache_.GetCachedResult1Dep(retValue, GetRawPtr(dep))) {
        SmartPtr<Matrix> unscaled_jac_d = jac_d_space_->MakeNew();
        retValue = NLP_scaling()->apply_jac_d_scaling(ConstPtr(unscaled_jac_d));
        jac_d_cache_.AddCachedResult1Dep(retValue, GetRawPtr(dep));
      }
    }
    else {
      SmartPtr<const Vector> dep = NULL;
      if (!jac_d_constant_) {
        dep = &x;
      }

      if (!jac_d_cache_.GetCachedResult1Dep(retValue, GetRawPtr(dep))) {
        jac_d_evals_++;
        SmartPtr<Matrix> unscaled_jac_d = jac_d_space_->MakeNew();

        SmartPtr<const Vector> unscaled_x = get_unscaled_x(x);
        jac_d_eval_time_.Start();
        bool success = nlp_->Eval_jac_d(*unscaled_x, *unscaled_jac_d);
        jac_d_eval_time_.End();
        ASSERT_EXCEPTION(success, Eval_Error, "Error evaluating the jacobian of the inequality constraints");
        if (check_derivatives_for_naninf_) {
          if (!unscaled_jac_d->HasValidNumbers()) {
            jnlst_->Printf(J_WARNING, J_NLP,
                           "The Jacobian for the inequality constraints contains an invalid number\n");

            unscaled_jac_d->Print(*jnlst_, J_MOREDETAILED, J_MAIN, "unscaled_jac_d");
            jnlst_->FlushBuffer();
            THROW_EXCEPTION(Eval_Error, "The Jacobian for the inequality constraints contains an invalid number");
          }
        }
        retValue = NLP_scaling()->apply_jac_d_scaling(ConstPtr(unscaled_jac_d));
        jac_d_cache_.AddCachedResult1Dep(retValue, GetRawPtr(dep));
      }
    }

    return retValue;
  }

  SmartPtr<const SymMatrix> OrigIpoptNLP::uninitialized_h()
  {
    return h_space_->MakeNewSymMatrix();
  }

  SmartPtr<const SymMatrix> OrigIpoptNLP::h(const Vector& x,
      Number obj_factor,
      const Vector& yc,
      const Vector& yd)
  {
    SmartPtr<SymMatrix> unscaled_h;
    SmartPtr<const SymMatrix> retValue;

    std::vector<const TaggedObject*> deps(3);
    if (!hessian_constant_) {
      deps[0] = &x;
      deps[1] = &yc;
      deps[2] = &yd;
    }
    else {
      deps[0] = NULL;
      deps[1] = NULL;
      deps[2] = NULL;
    }
    std::vector<Number> scalar_deps(1);
    scalar_deps[0] = obj_factor;

    if (!h_cache_.GetCachedResult(retValue, deps, scalar_deps)) {
      h_evals_++;
      unscaled_h = h_space_->MakeNewSymMatrix();

      SmartPtr<const Vector> unscaled_x = get_unscaled_x(x);
      SmartPtr<const Vector> unscaled_yc = NLP_scaling()->apply_vector_scaling_c(&yc);
      SmartPtr<const Vector> unscaled_yd = NLP_scaling()->apply_vector_scaling_d(&yd);
      Number scaled_obj_factor = NLP_scaling()->apply_obj_scaling(obj_factor);
      h_eval_time_.Start();
      bool success = nlp_->Eval_h(*unscaled_x, scaled_obj_factor, *unscaled_yc, *unscaled_yd, *unscaled_h);
      h_eval_time_.End();
      ASSERT_EXCEPTION(success, Eval_Error, "Error evaluating the hessian of the lagrangian");
      if (check_derivatives_for_naninf_) {
        if (!unscaled_h->HasValidNumbers()) {
          jnlst_->Printf(J_WARNING, J_NLP,
                         "The Lagrangian Hessian contains an invalid number\n");

          unscaled_h->Print(*jnlst_, J_MOREDETAILED, J_MAIN, "unscaled_h");
          jnlst_->FlushBuffer();
          THROW_EXCEPTION(Eval_Error, "The Lagrangian Hessian contains an invalid number");
        }
      }
      retValue = NLP_scaling()->apply_hessian_scaling(ConstPtr(unscaled_h));
      h_cache_.AddCachedResult(retValue, deps, scalar_deps);
    }

    return retValue;
  }

  SmartPtr<const SymMatrix> OrigIpoptNLP::h(const Vector& x,
      Number obj_factor,
      const Vector& yc,
      const Vector& yd,
      Number mu)
  {
    THROW_EXCEPTION(INTERNAL_ABORT,
                    "ERROR: This method is only a for h(mu) and should not be called");
    return NULL;
  }


  void OrigIpoptNLP::GetSpaces(SmartPtr<const VectorSpace>& x_space,
                               SmartPtr<const VectorSpace>& c_space,
                               SmartPtr<const VectorSpace>& d_space,
                               SmartPtr<const VectorSpace>& x_l_space,
                               SmartPtr<const MatrixSpace>& px_l_space,
                               SmartPtr<const VectorSpace>& x_u_space,
                               SmartPtr<const MatrixSpace>& px_u_space,
                               SmartPtr<const VectorSpace>& d_l_space,
                               SmartPtr<const MatrixSpace>& pd_l_space,
                               SmartPtr<const VectorSpace>& d_u_space,
                               SmartPtr<const MatrixSpace>& pd_u_space,
                               SmartPtr<const MatrixSpace>& Jac_c_space,
                               SmartPtr<const MatrixSpace>& Jac_d_space,
                               SmartPtr<const SymMatrixSpace>& Hess_lagrangian_space)
  {
    // Make sure that we already have all the pointers
    DBG_ASSERT(IsValid(x_space_) &&
               IsValid(c_space_) &&
               IsValid(d_space_) &&
               IsValid(x_l_space_) &&
               IsValid(px_l_space_) &&
               IsValid(x_u_space_) &&
               IsValid(px_u_space_) &&
               IsValid(d_l_space_) &&
               IsValid(pd_l_space_) &&
               IsValid(d_u_space_) &&
               IsValid(pd_u_space_) &&
               IsValid(scaled_jac_c_space_) &&
               IsValid(scaled_jac_d_space_) &&
               IsValid(scaled_h_space_));

    DBG_ASSERT(IsValid(NLP_scaling()));

    x_space = x_space_;
    c_space = c_space_;
    d_space = d_space_;
    x_l_space = x_l_space_;
    px_l_space = px_l_space_;
    x_u_space = x_u_space_;
    px_u_space = px_u_space_;
    d_l_space = d_l_space_;
    pd_l_space = pd_l_space_;
    d_u_space = d_u_space_;
    pd_u_space = pd_u_space_;
    Jac_c_space = scaled_jac_c_space_;
    Jac_d_space = scaled_jac_d_space_;
    Hess_lagrangian_space = scaled_h_space_;
  }

  void OrigIpoptNLP::FinalizeSolution(SolverReturn status,
                                      const Vector& x, const Vector& z_L, const Vector& z_U,
                                      const Vector& c, const Vector& d,
                                      const Vector& y_c, const Vector& y_d,
                                      Number obj_value,
                                      const IpoptData* ip_data,
                                      IpoptCalculatedQuantities* ip_cq)
  {
    DBG_START_METH("OrigIpoptNLP::FinalizeSolution", dbg_verbosity);
    // need to submit the unscaled solution back to the nlp
    SmartPtr<const Vector> unscaled_x = get_unscaled_x(x);
    SmartPtr<const Vector> unscaled_c =
      NLP_scaling()->unapply_vector_scaling_c(&c);
    SmartPtr<const Vector> unscaled_d =
      NLP_scaling()->unapply_vector_scaling_d(&d);
    const Number unscaled_obj = NLP_scaling()->unapply_obj_scaling(obj_value);

    SmartPtr<const Vector> unscaled_z_L;
    SmartPtr<const Vector> unscaled_z_U;
    SmartPtr<const Vector> unscaled_y_c;
    SmartPtr<const Vector> unscaled_y_d;

    // The objective function scaling factor also appears in the constraints
    Number obj_unscale_factor = NLP_scaling()->unapply_obj_scaling(1.);
    if (obj_unscale_factor!=1.) {
      SmartPtr<Vector> tmp = NLP_scaling()->apply_vector_scaling_x_LU_NonConst(*Px_L_, &z_L, *x_space_);
      tmp->Scal(obj_unscale_factor);
      unscaled_z_L = ConstPtr(tmp);

      tmp = NLP_scaling()->apply_vector_scaling_x_LU_NonConst(*Px_U_, &z_U, *x_space_);
      tmp->Scal(obj_unscale_factor);
      unscaled_z_U = ConstPtr(tmp);

      tmp = NLP_scaling()->apply_vector_scaling_c_NonConst(&y_c);
      tmp->Scal(obj_unscale_factor);
      unscaled_y_c = ConstPtr(tmp);

      tmp = NLP_scaling()->apply_vector_scaling_d_NonConst(&y_d);
      tmp->Scal(obj_unscale_factor);
      unscaled_y_d = ConstPtr(tmp);
    }
    else {
      unscaled_z_L = NLP_scaling()->apply_vector_scaling_x_LU(*Px_L_, &z_L, *x_space_);
      unscaled_z_U = NLP_scaling()->apply_vector_scaling_x_LU(*Px_U_, &z_U, *x_space_);
      unscaled_y_c = NLP_scaling()->apply_vector_scaling_c(&y_c);
      unscaled_y_d = NLP_scaling()->apply_vector_scaling_d(&y_d);
    }

    if (honor_original_bounds_ && (Px_L_->NCols()>0 || Px_U_->NCols()>0)) {
      // Make sure the user specified bounds are satisfied
      SmartPtr<Vector> tmp;
      SmartPtr<Vector> un_x = unscaled_x->MakeNewCopy();
      if (Px_L_->NCols()>0) {
        tmp = orig_x_L_->MakeNewCopy();
        Px_L_->TransMultVector(1., *un_x, 0., *tmp);
        Px_L_->MultVector(-1., *tmp, 1., *un_x);
        tmp->ElementWiseMax(*orig_x_L_);
        Px_L_->MultVector(1., *tmp, 1., *un_x);
      }
      if (Px_U_->NCols()>0) {
        tmp = orig_x_U_->MakeNewCopy();
        Px_U_->TransMultVector(1., *un_x, 0., *tmp);
        Px_U_->MultVector(-1., *tmp, 1., *un_x);
        tmp->ElementWiseMin(*orig_x_U_);
        Px_U_->MultVector(1., *tmp, 1., *un_x);
      }
      unscaled_x = ConstPtr(un_x);
    }

    unscaled_x->Print(*jnlst_, J_VECTOR, J_SOLUTION, "final x unscaled");
    unscaled_y_c->Print(*jnlst_, J_VECTOR, J_SOLUTION, "final y_c unscaled");
    unscaled_y_d->Print(*jnlst_, J_VECTOR, J_SOLUTION, "final y_d unscaled");
    unscaled_z_L->Print(*jnlst_, J_VECTOR, J_SOLUTION, "final z_L unscaled");
    unscaled_z_U->Print(*jnlst_, J_VECTOR, J_SOLUTION, "final z_U unscaled");

    nlp_->FinalizeSolution(status, *unscaled_x,
                           *unscaled_z_L, *unscaled_z_U,
                           *unscaled_c, *unscaled_d,
                           *unscaled_y_c, *unscaled_y_d,
                           unscaled_obj, ip_data, ip_cq);
  }

  bool OrigIpoptNLP::IntermediateCallBack(AlgorithmMode mode,
                                          Index iter, Number obj_value,
                                          Number inf_pr, Number inf_du,
                                          Number mu, Number d_norm,
                                          Number regularization_size,
                                          Number alpha_du, Number alpha_pr,
                                          Index ls_trials,
                                          SmartPtr<const IpoptData> ip_data,
                                          SmartPtr<IpoptCalculatedQuantities> ip_cq)
  {
    return nlp_->IntermediateCallBack(mode, iter, obj_value, inf_pr, inf_du,
                                      mu, d_norm, regularization_size,
                                      alpha_du, alpha_pr, ls_trials,
                                      GetRawPtr(ip_data), GetRawPtr(ip_cq));
  }

  void OrigIpoptNLP::AdjustVariableBounds(const Vector& new_x_L, const Vector& new_x_U,
                                          const Vector& new_d_L, const Vector& new_d_U)
  {
    x_L_ = new_x_L.MakeNewCopy();
    x_U_ = new_x_U.MakeNewCopy();
    d_L_ = new_d_L.MakeNewCopy();
    d_U_ = new_d_U.MakeNewCopy();
  }

  void
  OrigIpoptNLP::PrintTimingStatistics(
    Journalist& jnlst,
    EJournalLevel level,
    EJournalCategory category) const
  {
    if (!jnlst.ProduceOutput(level, category))
      return;

    jnlst.Printf(level, category,
                 "Function Evaluations................: %10.3f (sys: %10.3f wall: %10.3f)\n",
                 TotalFunctionEvaluationCpuTime(),
                 TotalFunctionEvaluationSysTime(),
                 TotalFunctionEvaluationWallclockTime());
    jnlst.Printf(level, category,
                 " Objective function.................: %10.3f (sys: %10.3f wall: %10.3f)\n",
                 f_eval_time_.TotalCpuTime(),
                 f_eval_time_.TotalSysTime(),
                 f_eval_time_.TotalWallclockTime());
    jnlst.Printf(level, category,
                 " Objective function gradient........: %10.3f (sys: %10.3f wall: %10.3f)\n",
                 grad_f_eval_time_.TotalCpuTime(),
                 grad_f_eval_time_.TotalSysTime(),
                 grad_f_eval_time_.TotalWallclockTime());
    jnlst.Printf(level, category,
                 " Equality constraints...............: %10.3f (sys: %10.3f wall: %10.3f)\n",
                 c_eval_time_.TotalCpuTime(),
                 c_eval_time_.TotalSysTime(),
                 c_eval_time_.TotalWallclockTime());
    jnlst.Printf(level, category,
                 " Inequality constraints.............: %10.3f (sys: %10.3f wall: %10.3f)\n",
                 d_eval_time_.TotalCpuTime(),
                 d_eval_time_.TotalSysTime(),
                 d_eval_time_.TotalWallclockTime());
    jnlst.Printf(level, category,
                 " Equality constraint Jacobian.......: %10.3f (sys: %10.3f wall: %10.3f)\n",
                 jac_c_eval_time_.TotalCpuTime(),
                 jac_c_eval_time_.TotalSysTime(),
                 jac_c_eval_time_.TotalWallclockTime());
    jnlst.Printf(level, category,
                 " Inequality constraint Jacobian.....: %10.3f (sys: %10.3f wall: %10.3f)\n",
                 jac_d_eval_time_.TotalCpuTime(),
                 jac_d_eval_time_.TotalSysTime(),
                 jac_d_eval_time_.TotalWallclockTime());
    jnlst.Printf(level, category,
                 " Lagrangian Hessian.................: %10.3f (sys: %10.3f wall: %10.3f)\n",
                 h_eval_time_.TotalCpuTime(),
                 h_eval_time_.TotalSysTime(),
                 h_eval_time_.TotalWallclockTime());
  }

  Number
  OrigIpoptNLP::TotalFunctionEvaluationCpuTime() const
<<<<<<< HEAD
  {
    return f_eval_time_.TotalCpuTime()+
           grad_f_eval_time_.TotalCpuTime()+
           c_eval_time_.TotalCpuTime()+
           d_eval_time_.TotalCpuTime()+
           jac_c_eval_time_.TotalCpuTime()+
           jac_d_eval_time_.TotalCpuTime()+
           h_eval_time_.TotalCpuTime();
  }

  Number
  OrigIpoptNLP::TotalFunctionEvaluationSysTime() const
  {
    return f_eval_time_.TotalSysTime()+
           grad_f_eval_time_.TotalSysTime()+
           c_eval_time_.TotalSysTime()+
           d_eval_time_.TotalSysTime()+
           jac_c_eval_time_.TotalSysTime()+
           jac_d_eval_time_.TotalSysTime()+
           h_eval_time_.TotalSysTime();
  }

  Number
  OrigIpoptNLP::TotalFunctionEvaluationWallclockTime() const
  {
    return f_eval_time_.TotalWallclockTime()+
           grad_f_eval_time_.TotalWallclockTime()+
           c_eval_time_.TotalWallclockTime()+
           d_eval_time_.TotalWallclockTime()+
           jac_c_eval_time_.TotalWallclockTime()+
           jac_d_eval_time_.TotalWallclockTime()+
           h_eval_time_.TotalWallclockTime();
=======
  {
    return f_eval_time_.TotalCpuTime()+
           grad_f_eval_time_.TotalCpuTime()+
           c_eval_time_.TotalCpuTime()+
           d_eval_time_.TotalCpuTime()+
           jac_c_eval_time_.TotalCpuTime()+
           jac_d_eval_time_.TotalCpuTime()+
           h_eval_time_.TotalCpuTime();
  }

  Number
  OrigIpoptNLP::TotalFunctionEvaluationSysTime() const
  {
    return f_eval_time_.TotalSysTime()+
           grad_f_eval_time_.TotalSysTime()+
           c_eval_time_.TotalSysTime()+
           d_eval_time_.TotalSysTime()+
           jac_c_eval_time_.TotalSysTime()+
           jac_d_eval_time_.TotalSysTime()+
           h_eval_time_.TotalSysTime();
  }

  Number
  OrigIpoptNLP::TotalFunctionEvaluationWallclockTime() const
  {
    return f_eval_time_.TotalWallclockTime()+
           grad_f_eval_time_.TotalWallclockTime()+
           c_eval_time_.TotalWallclockTime()+
           d_eval_time_.TotalWallclockTime()+
           jac_c_eval_time_.TotalWallclockTime()+
           jac_d_eval_time_.TotalWallclockTime()+
           h_eval_time_.TotalWallclockTime();
  }

  void
  OrigIpoptNLP::ResetTimes()
  {
    f_eval_time_.Reset();
    grad_f_eval_time_.Reset();
    c_eval_time_.Reset();
    d_eval_time_.Reset();
    jac_c_eval_time_.Reset();
    jac_d_eval_time_.Reset();
    h_eval_time_.Reset();
>>>>>>> 23c65bda
  }

  SmartPtr<const Vector>
  OrigIpoptNLP::get_unscaled_x(const Vector& x)
  {
    SmartPtr<const Vector> ret;
    if (!unscaled_x_cache_.GetCachedResult1Dep(ret, &x)) {
      ret = NLP_scaling()->unapply_vector_scaling_x(&x);
      unscaled_x_cache_.AddCachedResult1Dep(ret, &x);
    }
    return ret;
  }

} // namespace Ipopt<|MERGE_RESOLUTION|>--- conflicted
+++ resolved
@@ -986,7 +986,6 @@
 
   Number
   OrigIpoptNLP::TotalFunctionEvaluationCpuTime() const
-<<<<<<< HEAD
   {
     return f_eval_time_.TotalCpuTime()+
            grad_f_eval_time_.TotalCpuTime()+
@@ -1019,39 +1018,6 @@
            jac_c_eval_time_.TotalWallclockTime()+
            jac_d_eval_time_.TotalWallclockTime()+
            h_eval_time_.TotalWallclockTime();
-=======
-  {
-    return f_eval_time_.TotalCpuTime()+
-           grad_f_eval_time_.TotalCpuTime()+
-           c_eval_time_.TotalCpuTime()+
-           d_eval_time_.TotalCpuTime()+
-           jac_c_eval_time_.TotalCpuTime()+
-           jac_d_eval_time_.TotalCpuTime()+
-           h_eval_time_.TotalCpuTime();
-  }
-
-  Number
-  OrigIpoptNLP::TotalFunctionEvaluationSysTime() const
-  {
-    return f_eval_time_.TotalSysTime()+
-           grad_f_eval_time_.TotalSysTime()+
-           c_eval_time_.TotalSysTime()+
-           d_eval_time_.TotalSysTime()+
-           jac_c_eval_time_.TotalSysTime()+
-           jac_d_eval_time_.TotalSysTime()+
-           h_eval_time_.TotalSysTime();
-  }
-
-  Number
-  OrigIpoptNLP::TotalFunctionEvaluationWallclockTime() const
-  {
-    return f_eval_time_.TotalWallclockTime()+
-           grad_f_eval_time_.TotalWallclockTime()+
-           c_eval_time_.TotalWallclockTime()+
-           d_eval_time_.TotalWallclockTime()+
-           jac_c_eval_time_.TotalWallclockTime()+
-           jac_d_eval_time_.TotalWallclockTime()+
-           h_eval_time_.TotalWallclockTime();
   }
 
   void
@@ -1064,7 +1030,6 @@
     jac_c_eval_time_.Reset();
     jac_d_eval_time_.Reset();
     h_eval_time_.Reset();
->>>>>>> 23c65bda
   }
 
   SmartPtr<const Vector>
