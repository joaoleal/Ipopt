--- conflicted
+++ resolved
@@ -1,8 +1,4 @@
-<<<<<<< HEAD
-// Copyright (C) 2008, 2009 International Business Machines and others.
-=======
 // Copyright (C) 2008, 2010 International Business Machines and others.
->>>>>>> 23c65bda
 // All Rights Reserved.
 // This code is published under the Common Public License.
 //
